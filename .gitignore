--- conflicted
+++ resolved
@@ -6,8 +6,5 @@
 .ipynb_checkpoints/*
 .vscode/*
 
-<<<<<<< HEAD
 .notes
-=======
-.output/*
->>>>>>> c3edfdc7
+.output/*